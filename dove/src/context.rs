<<<<<<< HEAD
use std::path::{Path, PathBuf};
use anyhow::Error;
use move_cli::Move;
use move_core_types::account_address::AccountAddress;
use move_package::compilation::package_layout::CompiledPackageLayout;
use move_package::source_package::parsed_manifest::{AddressDeclarations, SourceManifest};
use move_symbol_pool::Symbol;
=======
use std::path::PathBuf;
use std::fs;
use anyhow::Result;
use dialect::Dialect;
use move_cli::Move;
use move_package::source_package::parsed_manifest::SourceManifest;
use semver::Op;
>>>>>>> 1acd9227

// use std::path::{Path, PathBuf};
// use std::str::FromStr;
//
// use anyhow::{anyhow, Error, Result};
// use move_core_types::account_address::AccountAddress;
//
// use lang::compiler::dialects::{Dialect, DialectName};
//
// use crate::index::Index;
// use crate::manifest::{default_dialect, DoveToml, MANIFEST, read_manifest};
// use diem_crypto::hash::CryptoHash;
// use crate::index::interface::{InterfaceBuilder, Interface};
// use crate::metadata::MapDependencies;
//

pub trait Layout {
    fn path<P: AsRef<Path>>(&self, root: P) -> PathBuf;
}

/// Project context.
pub struct Context {
    /// Project root directory.
    pub project_dir: PathBuf,
    /// Move args.
    pub move_args: Move,
    /// Project manifest.
    pub manifest: SourceManifest,
}

impl Context {
<<<<<<< HEAD
    // /// Returns create absolute path in project as string.
    // pub fn str_path_for<P: AsRef<Path>>(&self, path: P) -> Result<String, Error> {
    //     let mut abs_path = self.path_for(path);
    //
    //     if abs_path.exists() {
    //         abs_path = fs::canonicalize(abs_path)?;
    //     }
    //
    //     abs_path
    //         .to_str()
    //         .map(|path| path.to_owned())
    //         .ok_or_else(|| anyhow!("Failed to display absolute path:[{:?}]", abs_path))
    // }
    //
    /// Create absolute path in build dir.
    pub fn path_for_build(&self, pac_name: Option<&str>, path: CompiledPackageLayout) -> PathBuf {
        let build = self.project_dir.join(CompiledPackageLayout::Root.path());
        if CompiledPackageLayout::Root != path {
            if let Some(pac_name) = pac_name {
                build.join(pac_name).join(path.path())
            } else {
                build
            }
        } else {
            build
        }
    }
    //
    // /// Create absolute paths in project.
    // pub fn paths_for<P: AsRef<Path>>(&self, paths: &[P]) -> Vec<PathBuf> {
    //     paths
    //         .iter()
    //         .map(|d| self.path_for(&d))
    //         .filter(|p| p.exists())
    //         .collect()
    // }

    pub fn named_address(&self) -> AddressDeclarations {
        let mut named_address = self.manifest.addresses.clone().unwrap_or_default();
        for (name, addr) in &self.move_args.named_addresses {
            named_address.insert(
                Symbol::from(name.as_str()),
                Some(AccountAddress::new(addr.into_bytes())),
            );
        }
        named_address
    }

=======
    /// Path for bundle
    ///     ./build/<package name>/bundles
    pub fn bundles_output_path(&self, package_name: &str) -> Result<PathBuf> {
        let dir = self
            .project_dir
            .join("build")
            .join(self.manifest.package.name.as_str())
            .join("bundles");
        if !dir.exists() {
            fs::create_dir_all(&dir)?;
        }
        Ok(dir.join(package_name))
    }

    //     /// Returns create absolute path in project as string.
    //     pub fn str_path_for<P: AsRef<Path>>(&self, path: P) -> Result<String, Error> {
    //         let mut abs_path = self.path_for(path);
    //
    //         if abs_path.exists() {
    //             abs_path = dunce::canonicalize(abs_path)?;
    //         }
    //
    //         abs_path
    //             .to_str()
    //             .map(|path| path.to_owned())
    //             .ok_or_else(|| anyhow!("Failed to display absolute path:[{:?}]", abs_path))
    //     }
    //
    //     /// Create absolute path in project.
    //     pub fn path_for<P: AsRef<Path>>(&self, path: P) -> PathBuf {
    //         self.project_dir.join(path)
    //     }
    //
    //     /// Create absolute paths in project.
    //     pub fn paths_for<P: AsRef<Path>>(&self, paths: &[P]) -> Vec<PathBuf> {
    //         paths
    //             .iter()
    //             .map(|d| self.path_for(&d))
    //             .filter(|p| p.exists())
    //             .collect()
    //     }
    //
>>>>>>> 1acd9227
    //     /// Build project index.
    //     pub fn build_index(&self) -> Result<(Index, Interface), Error> {
    //         let index_path = self.path_for(&self.manifest.layout.index);
    //         let old_index = Index::load(&index_path)?.unwrap_or_default();
    //
    //         let package_hash = self.package_hash();
    //         let index = if old_index.package_hash == package_hash {
    //             old_index
    //         } else {
    //             let new_index = Index::build(package_hash, self)?;
    //             new_index.store(&index_path)?;
    //             new_index.remove_unused(old_index.diff(&new_index))?;
    //             new_index.remove_unnecessary_elements_in_dependencies();
    //             MapDependencies::create_and_save(self)?;
    //             new_index
    //         };
    //         let builder = InterfaceBuilder::new(self, &index);
    //         let interface = builder.build()?;
    //         Ok((index, interface))
    //     }
    //
    //     /// Returns project name or default name `project` if the name is not defined.
    //     pub fn project_name(&self) -> String {
    //         self.manifest.package.name.clone().unwrap_or_else(|| {
    //             self.project_dir
    //                 .file_name()
    //                 .and_then(|name| name.to_str())
    //                 .unwrap_or("project")
    //                 .to_owned()
    //         })
    //     }
    //
    //     /// Returns provided account address.
    //     pub fn account_address(&self) -> Result<AccountAddress> {
    //         self.dialect
    //             .parse_address(&self.manifest.package.account_address)
    //     }
    //
    //     /// Returns provided account address.
    //     pub fn account_address_str(&self) -> Result<String> {
    //         Ok(format!(
    //             "0x{}",
    //             self.dialect
    //                 .parse_address(&self.manifest.package.account_address)?
    //         ))
    //     }
    //     /// Calculates package hash.
    //     pub fn package_hash(&self) -> String {
    //         self.manifest.package.hash().to_string()
    //     }
    //
    //     /// Returns interface files dir.
    //     pub fn interface_files_dir(&self) -> PathBuf {
    //         self.path_for(&self.manifest.layout.system_folder)
    //             .join("interface_files_dir")
    //     }
    //
    //     /// Returns directory for dependency bytecode.
    //     pub fn deps_mv_dir(&self) -> PathBuf {
    //         self.path_for(&self.manifest.layout.system_folder)
    //             .join("depmv")
    //     }
    //
    //     /// Interface files lock.
    //     pub fn interface_files_lock(&self) -> PathBuf {
    //         self.path_for(&self.manifest.layout.system_folder)
    //             .join("interface.lock")
    //     }
<<<<<<< HEAD
}
//
// pub(crate) fn get_context(project_dir: PathBuf, manifest: DoveToml) -> Result<Context> {
//     let dialect_name = manifest
//         .package
//         .dialect
//         .clone()
//         .unwrap_or_else(default_dialect);
//     let dialect = DialectName::from_str(&dialect_name)?;
//
//     Ok(Context {
//         project_dir,
//         manifest,
//         dialect: dialect.get_dialect(),
//     })
// }
//
// pub(crate) fn load_manifest(project_dir: &Path) -> Result<DoveToml> {
//     let manifest = project_dir.join(MANIFEST);
//     if !manifest.exists() {
//         Err(anyhow!(
//             "could not find `{}` in `{:?}`.",
//             MANIFEST,
//             project_dir
//         ))
//     } else {
//         read_manifest(&manifest)
//     }
// }
//
// pub(crate) fn str_path<P: AsRef<Path>>(path: P) -> Result<String, Error> {
//     let path = path.as_ref();
//
//     path.to_str()
//         .map(|path| path.to_owned())
//         .ok_or_else(|| anyhow!("Failed to display absolute path:[{:?}]", path))
// }
=======
    // }
    //
    // pub(crate) fn get_context(project_dir: PathBuf, manifest: DoveToml) -> Result<Context> {
    //     let dialect_name = manifest
    //         .package
    //         .dialect
    //         .clone()
    //         .unwrap_or_else(default_dialect);
    //     let dialect = DialectName::from_str(&dialect_name)?;
    //
    //     Ok(Context {
    //         project_dir,
    //         manifest,
    //         dialect: dialect.get_dialect(),
    //     })
    // }
    //
    // pub(crate) fn load_manifest(project_dir: &Path) -> Result<DoveToml> {
    //     let manifest = project_dir.join(MANIFEST);
    //     if !manifest.exists() {
    //         Err(anyhow!(
    //             "could not find `{}` in `{:?}`.",
    //             MANIFEST,
    //             project_dir
    //         ))
    //     } else {
    //         read_manifest(&manifest)
    //     }
    // }
    //
    // pub(crate) fn str_path<P: AsRef<Path>>(path: P) -> Result<String, Error> {
    //     let path = path.as_ref();
    //
    //     path.to_str()
    //         .map(|path| path.to_owned())
    //         .ok_or_else(|| anyhow!("Failed to display absolute path:[{:?}]", path))
}
>>>>>>> 1acd9227
<|MERGE_RESOLUTION|>--- conflicted
+++ resolved
@@ -1,4 +1,3 @@
-<<<<<<< HEAD
 use std::path::{Path, PathBuf};
 use anyhow::Error;
 use move_cli::Move;
@@ -6,15 +5,7 @@
 use move_package::compilation::package_layout::CompiledPackageLayout;
 use move_package::source_package::parsed_manifest::{AddressDeclarations, SourceManifest};
 use move_symbol_pool::Symbol;
-=======
-use std::path::PathBuf;
-use std::fs;
-use anyhow::Result;
-use dialect::Dialect;
-use move_cli::Move;
-use move_package::source_package::parsed_manifest::SourceManifest;
 use semver::Op;
->>>>>>> 1acd9227
 
 // use std::path::{Path, PathBuf};
 // use std::str::FromStr;
@@ -30,11 +21,6 @@
 // use crate::index::interface::{InterfaceBuilder, Interface};
 // use crate::metadata::MapDependencies;
 //
-
-pub trait Layout {
-    fn path<P: AsRef<Path>>(&self, root: P) -> PathBuf;
-}
-
 /// Project context.
 pub struct Context {
     /// Project root directory.
@@ -46,56 +32,6 @@
 }
 
 impl Context {
-<<<<<<< HEAD
-    // /// Returns create absolute path in project as string.
-    // pub fn str_path_for<P: AsRef<Path>>(&self, path: P) -> Result<String, Error> {
-    //     let mut abs_path = self.path_for(path);
-    //
-    //     if abs_path.exists() {
-    //         abs_path = fs::canonicalize(abs_path)?;
-    //     }
-    //
-    //     abs_path
-    //         .to_str()
-    //         .map(|path| path.to_owned())
-    //         .ok_or_else(|| anyhow!("Failed to display absolute path:[{:?}]", abs_path))
-    // }
-    //
-    /// Create absolute path in build dir.
-    pub fn path_for_build(&self, pac_name: Option<&str>, path: CompiledPackageLayout) -> PathBuf {
-        let build = self.project_dir.join(CompiledPackageLayout::Root.path());
-        if CompiledPackageLayout::Root != path {
-            if let Some(pac_name) = pac_name {
-                build.join(pac_name).join(path.path())
-            } else {
-                build
-            }
-        } else {
-            build
-        }
-    }
-    //
-    // /// Create absolute paths in project.
-    // pub fn paths_for<P: AsRef<Path>>(&self, paths: &[P]) -> Vec<PathBuf> {
-    //     paths
-    //         .iter()
-    //         .map(|d| self.path_for(&d))
-    //         .filter(|p| p.exists())
-    //         .collect()
-    // }
-
-    pub fn named_address(&self) -> AddressDeclarations {
-        let mut named_address = self.manifest.addresses.clone().unwrap_or_default();
-        for (name, addr) in &self.move_args.named_addresses {
-            named_address.insert(
-                Symbol::from(name.as_str()),
-                Some(AccountAddress::new(addr.into_bytes())),
-            );
-        }
-        named_address
-    }
-
-=======
     /// Path for bundle
     ///     ./build/<package name>/bundles
     pub fn bundles_output_path(&self, package_name: &str) -> Result<PathBuf> {
@@ -110,6 +46,30 @@
         Ok(dir.join(package_name))
     }
 
+    pub fn path_for_build(&self, pac_name: Option<&str>, path: CompiledPackageLayout) -> PathBuf {
+        let build = self.project_dir.join(CompiledPackageLayout::Root.path());
+        if CompiledPackageLayout::Root != path {
+            if let Some(pac_name) = pac_name {
+                build.join(pac_name).join(path.path())
+            } else {
+                build
+            }
+        } else {
+            build
+        }
+    }
+
+    pub fn named_address(&self) -> AddressDeclarations {
+        let mut named_address = self.manifest.addresses.clone().unwrap_or_default();
+        for (name, addr) in &self.move_args.named_addresses {
+            named_address.insert(
+                Symbol::from(name.as_str()),
+                Some(AccountAddress::new(addr.into_bytes())),
+            );
+        }
+        named_address
+    }
+
     //     /// Returns create absolute path in project as string.
     //     pub fn str_path_for<P: AsRef<Path>>(&self, path: P) -> Result<String, Error> {
     //         let mut abs_path = self.path_for(path);
@@ -138,7 +98,6 @@
     //             .collect()
     //     }
     //
->>>>>>> 1acd9227
     //     /// Build project index.
     //     pub fn build_index(&self) -> Result<(Index, Interface), Error> {
     //         let index_path = self.path_for(&self.manifest.layout.index);
@@ -207,45 +166,6 @@
     //         self.path_for(&self.manifest.layout.system_folder)
     //             .join("interface.lock")
     //     }
-<<<<<<< HEAD
-}
-//
-// pub(crate) fn get_context(project_dir: PathBuf, manifest: DoveToml) -> Result<Context> {
-//     let dialect_name = manifest
-//         .package
-//         .dialect
-//         .clone()
-//         .unwrap_or_else(default_dialect);
-//     let dialect = DialectName::from_str(&dialect_name)?;
-//
-//     Ok(Context {
-//         project_dir,
-//         manifest,
-//         dialect: dialect.get_dialect(),
-//     })
-// }
-//
-// pub(crate) fn load_manifest(project_dir: &Path) -> Result<DoveToml> {
-//     let manifest = project_dir.join(MANIFEST);
-//     if !manifest.exists() {
-//         Err(anyhow!(
-//             "could not find `{}` in `{:?}`.",
-//             MANIFEST,
-//             project_dir
-//         ))
-//     } else {
-//         read_manifest(&manifest)
-//     }
-// }
-//
-// pub(crate) fn str_path<P: AsRef<Path>>(path: P) -> Result<String, Error> {
-//     let path = path.as_ref();
-//
-//     path.to_str()
-//         .map(|path| path.to_owned())
-//         .ok_or_else(|| anyhow!("Failed to display absolute path:[{:?}]", path))
-// }
-=======
     // }
     //
     // pub(crate) fn get_context(project_dir: PathBuf, manifest: DoveToml) -> Result<Context> {
@@ -282,5 +202,4 @@
     //     path.to_str()
     //         .map(|path| path.to_owned())
     //         .ok_or_else(|| anyhow!("Failed to display absolute path:[{:?}]", path))
-}
->>>>>>> 1acd9227
+}