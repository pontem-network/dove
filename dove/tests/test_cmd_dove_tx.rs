mod helper;

use helper::{new_demo_project, execute_dove_at, delete_project};

/// $ dove tx 'main()'
/// $ dove tx 'one_param(true)'
/// $ dove tx 'two_params(1,1)'
#[test]
fn test_cmd_dove_tx_with_call() {
    let project_name = "project_tx_with_call";
<<<<<<< HEAD
    let project_folder = new_demo_project(project_name).unwrap();
=======
    let project_folder = new_demo_project(&project_name).unwrap();
>>>>>>> ef4ec245

    for call in ["main()", "one_param(true)", "two_params(1,1)"] {
        execute_dove_at(&["tx", call], &project_folder).unwrap();
    }
    delete_project(&project_folder).unwrap();
}

/// $ dove tx 'main()'
/// $ dove tx 'one_param' -p true
/// $ dove tx 'two_params' -p 1 1
#[test]
fn test_cmd_dove_tx_with_params() {
    let project_name = "project_tx_with_params";
<<<<<<< HEAD
    let project_folder = new_demo_project(project_name).unwrap();
=======
    let project_folder = new_demo_project(&project_name).unwrap();
>>>>>>> ef4ec245

    for call in [
        vec!["tx", "one_param", "-p", "true"],
        vec!["tx", "two_params", "-p", "1", "1"],
    ] {
        execute_dove_at(&call, &project_folder).unwrap();
    }

    delete_project(&project_folder).unwrap();
}

/// With type
/// $ dove tx 'with_type<u8>(1)'
/// $ dove tx 'with_type(1)' -t u8
/// $ dove tx 'with_type' -p 1 -t u8
#[test]
fn test_cmd_dove_tx_with_type() {
    let project_name = "project_tx_with_type";
<<<<<<< HEAD
    let project_folder = new_demo_project(project_name).unwrap();
=======
    let project_folder = new_demo_project(&project_name).unwrap();
>>>>>>> ef4ec245

    for call in [
        vec!["tx", "with_type<u8>(1)"],
        vec!["tx", "with_type(1)", "-t", "u8"],
        vec!["tx", "with_type", "-p", "1", "-t", "u8"],
    ] {
        execute_dove_at(&call, &project_folder).unwrap();
    }

    delete_project(&project_folder).unwrap();
}

/// Output path
/// $ dove tx 'main()' -o tmpname
#[test]
fn test_cmd_dove_tx_output() {
    let project_name = "project_tx_output";
<<<<<<< HEAD
    let project_folder = new_demo_project(project_name).unwrap();
=======
    let project_folder = new_demo_project(&project_name).unwrap();
>>>>>>> ef4ec245

    for (name, args) in [
        ("main", vec!["tx", "main()"]),
        ("tmpname", vec!["tx", "main()", "-o", "tmpname"]),
    ] {
        execute_dove_at(&args, &project_folder).unwrap();
        let tx_path = project_folder
            .join("build")
            .join(project_name)
            .join("transaction")
            .join(format!("{}.mvt", name));
        assert!(tx_path.exists());
    }

    delete_project(&project_folder).unwrap();
}<|MERGE_RESOLUTION|>--- conflicted
+++ resolved
@@ -8,11 +8,7 @@
 #[test]
 fn test_cmd_dove_tx_with_call() {
     let project_name = "project_tx_with_call";
-<<<<<<< HEAD
-    let project_folder = new_demo_project(project_name).unwrap();
-=======
     let project_folder = new_demo_project(&project_name).unwrap();
->>>>>>> ef4ec245
 
     for call in ["main()", "one_param(true)", "two_params(1,1)"] {
         execute_dove_at(&["tx", call], &project_folder).unwrap();
@@ -26,11 +22,7 @@
 #[test]
 fn test_cmd_dove_tx_with_params() {
     let project_name = "project_tx_with_params";
-<<<<<<< HEAD
-    let project_folder = new_demo_project(project_name).unwrap();
-=======
     let project_folder = new_demo_project(&project_name).unwrap();
->>>>>>> ef4ec245
 
     for call in [
         vec!["tx", "one_param", "-p", "true"],
@@ -49,11 +41,7 @@
 #[test]
 fn test_cmd_dove_tx_with_type() {
     let project_name = "project_tx_with_type";
-<<<<<<< HEAD
     let project_folder = new_demo_project(project_name).unwrap();
-=======
-    let project_folder = new_demo_project(&project_name).unwrap();
->>>>>>> ef4ec245
 
     for call in [
         vec!["tx", "with_type<u8>(1)"],
@@ -71,11 +59,7 @@
 #[test]
 fn test_cmd_dove_tx_output() {
     let project_name = "project_tx_output";
-<<<<<<< HEAD
     let project_folder = new_demo_project(project_name).unwrap();
-=======
-    let project_folder = new_demo_project(&project_name).unwrap();
->>>>>>> ef4ec245
 
     for (name, args) in [
         ("main", vec!["tx", "main()"]),
