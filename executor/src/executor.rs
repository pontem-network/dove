--- conflicted
+++ resolved
@@ -10,14 +10,9 @@
 
 use lang::compiler::dialects::Dialect;
 use lang::compiler::error::CompilerError;
-<<<<<<< HEAD
 use lang::compiler::file::MoveFile;
 
 use crate::explain::{PipelineExecutionResult, StepExecutionResult};
-=======
-use diem::move_lang::errors::report_errors;
-use diem::account::AccountAddress;
->>>>>>> 35f333a9
 use crate::format::format_step_result;
 use crate::session::SessionBuilder;
 
@@ -61,13 +56,8 @@
         sources.push(script);
         sources.extend(self.deps.clone());
 
-<<<<<<< HEAD
         let session = SessionBuilder::new(self.dialect, self.sender).build(&sources)?;
         session.execute(script_args, self.dialect.cost_table())
-=======
-        let session = SessionBuilder::new(self.dialect, &self.sender).build(&sources, &[])?;
-        session.execute(signers, script_args, self.dialect.cost_table())
->>>>>>> 35f333a9
     }
 }
 
