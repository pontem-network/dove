use std::{fmt, fs};
use std::convert::TryFrom;
use std::path::Path;

use anyhow::Error;
use move_core_types::language_storage::CORE_CODE_ADDRESS;
use serde::{Deserialize, Deserializer, Serialize, Serializer};
use serde::{
    de::{Error as DeError, SeqAccess, Visitor},
    ser::Error as SerError,
};
use toml::Value;
<<<<<<< HEAD
use move_core_types::language_storage::CORE_CODE_ADDRESS;
use move_lang::shared::Address;
=======
use crate::context::Context;
>>>>>>> 9d724273

/// Dove manifest name.
pub const MANIFEST: &str = "Dove.toml";

/// Movec manifest.
#[derive(Deserialize, Serialize, Debug, Clone, Default, PartialEq, Eq)]
pub struct DoveToml {
    /// Project info.
    pub package: Package,
    /// Project layout.
    #[serde(default)]
    pub layout: Layout,
}

/// Project info.
#[derive(Deserialize, Serialize, Debug, Clone, PartialEq, Eq)]
pub struct Package {
    /// Project name.
    pub name: Option<String>,
    /// Project account address.
    #[serde(default = "code_code_address")]
    pub account_address: String,
    /// Authors list.
    #[serde(default)]
    pub authors: Vec<String>,
    /// dnode base url.
    pub blockchain_api: Option<String>,
    /// Dependency list.
    pub dependencies: Option<Dependencies>,
    /// Dialect
    #[serde(default = "dialect")]
    pub dialect: Option<String>,
}

impl Default for Package {
    fn default() -> Self {
        Package {
            name: None,
            account_address: code_code_address(),
            authors: Default::default(),
            blockchain_api: None,
            dependencies: None,
            dialect: None,
        }
    }
}

#[allow(clippy::unnecessary_wraps)]
fn dialect() -> Option<String> {
    Some(default_dialect())
}

fn module_dir() -> String {
    "modules".to_owned()
}

fn script_dir() -> String {
    "scripts".to_owned()
}

fn tests_dir() -> String {
    "tests".to_owned()
}

fn module_output() -> String {
    "target/modules".to_owned()
}

fn script_output() -> String {
    "target/scripts".to_owned()
}

fn transaction_output() -> String {
    "target/transactions".to_owned()
}

fn packages_output() -> String {
    "target/packages".to_owned()
}

fn target_deps() -> String {
    "target/.external".to_owned()
}

fn target() -> String {
    "target".to_owned()
}

fn index() -> String {
    "target/.Dove.man".to_owned()
}

fn code_code_address() -> String {
    Address::new(CORE_CODE_ADDRESS.to_u8()).to_string()
}

/// Project layout.
#[derive(Deserialize, Serialize, Debug, Clone, PartialEq, Eq)]
pub struct Layout {
    /// Directory with module sources.
    #[serde(default = "module_dir")]
    pub module_dir: String,

    /// Directory with script sources.
    #[serde(default = "script_dir")]
    pub script_dir: String,

    /// Directory with tests.
    #[serde(default = "tests_dir")]
    pub tests_dir: String,

    /// Directory with compiled modules.
    #[serde(default = "module_output")]
    pub module_output: String,

    /// Directory with module package.
    #[serde(default = "packages_output")]
    pub packages_output: String,

    /// Directory with compiled scripts.
    #[serde(default = "script_output")]
    pub script_output: String,

    /// Directory with transactions.
    #[serde(default = "transaction_output")]
    pub transaction_output: String,

    /// Directory with external dependencies.
    #[serde(default = "target_deps")]
    pub target_deps: String,

    /// Target directory.
    #[serde(default = "target")]
    pub target: String,

    /// Path to index.
    #[serde(default = "index")]
    pub index: String,
}

impl Layout {
    /// Returns layout instance with absolute paths.
    pub fn to_absolute(&self, ctx: &Context) -> Result<Layout, Error> {
        Ok(Layout {
            module_dir: ctx.str_path_for(&self.module_dir)?,
            script_dir: ctx.str_path_for(&self.script_dir)?,
            tests_dir: ctx.str_path_for(&self.tests_dir)?,
            module_output: ctx.str_path_for(&self.module_output)?,
            packages_output: ctx.str_path_for(&self.packages_output)?,
            script_output: ctx.str_path_for(&self.script_output)?,
            transaction_output: ctx.str_path_for(&self.transaction_output)?,
            target_deps: ctx.str_path_for(&self.target_deps)?,
            target: ctx.str_path_for(&self.target)?,
            index: ctx.str_path_for(&self.index)?,
        })
    }
}

impl Default for Layout {
    fn default() -> Self {
        Layout {
            module_dir: module_dir(),
            script_dir: script_dir(),
            tests_dir: tests_dir(),
            module_output: module_output(),
            packages_output: packages_output(),
            script_output: script_output(),
            transaction_output: transaction_output(),
            target_deps: target_deps(),
            target: target(),
            index: index(),
        }
    }
}

/// Git dependencies.
#[derive(Deserialize, Serialize, Debug, Clone, PartialEq, Eq)]
pub struct Git {
    /// Git url.
    pub git: String,
    /// Branch name.
    pub branch: Option<String>,
    /// Commit hash.
    pub rev: Option<String>,
    /// Tag.
    pub tag: Option<String>,
    /// Path.
    pub path: Option<String>,
}

/// Type of git dependency check out.
#[derive(Debug, PartialEq, Eq)]
pub enum CheckoutParams<'a> {
    /// Checkout branch.
    Branch {
        /// Repository git url.
        repo: &'a str,
        /// Branch name to checkout.
        branch: Option<&'a String>,
    },
    /// Checkout revision.
    Rev {
        /// Repository git url.
        repo: &'a str,
        /// Commit hash to checkout.
        rev: &'a str,
    },
    /// Checkout tag.
    Tag {
        /// Repository git url.
        repo: &'a str,
        /// Tag to checkout.
        tag: &'a str,
    },
}

impl CheckoutParams<'_> {
    /// Returns repository url.
    pub fn repo(&self) -> &str {
        match self {
            CheckoutParams::Branch { repo, branch: _ } => repo,
            CheckoutParams::Rev { repo, rev: _ } => repo,
            CheckoutParams::Tag { repo, tag: _ } => repo,
        }
    }
}

impl<'a> TryFrom<&'a Git> for CheckoutParams<'a> {
    type Error = Error;

    fn try_from(dep: &'a Git) -> Result<Self, Self::Error> {
        fn error(git: &str) -> Error {
            anyhow!("dependency ({}) specification is ambiguous. Only one of `branch`, `tag` or `rev` is allowed.", git)
        }

        if let Some(tag) = &dep.tag {
            if dep.branch.is_some() || dep.rev.is_some() {
                Err(error(&dep.git))
            } else {
                Ok(CheckoutParams::Tag {
                    repo: &dep.git,
                    tag,
                })
            }
        } else if let Some(rev) = &dep.rev {
            if dep.branch.is_some() {
                Err(error(&dep.git))
            } else {
                Ok(CheckoutParams::Rev {
                    repo: &dep.git,
                    rev,
                })
            }
        } else {
            Ok(CheckoutParams::Branch {
                repo: &dep.git,
                branch: dep.branch.as_ref(),
            })
        }
    }
}

/// Local dependencies path.
#[derive(Deserialize, Serialize, Debug, Clone, PartialEq, Eq)]
pub struct DepPath {
    /// Path to the directory with local dependencies.
    pub path: String,
}

/// Project dependencies.
#[derive(Debug, Clone, PartialEq, Eq, Default)]
pub struct Dependencies {
    /// Vector of project dependencies.
    pub deps: Vec<Dependence>,
}

/// External dependencies enum.
#[derive(Debug, Clone, PartialEq, Eq)]
pub enum Dependence {
    /// Git dependency.
    Git(Git),
    /// Local dependency.
    Path(DepPath),
}

impl<'de> Deserialize<'de> for Dependencies {
    fn deserialize<D>(deserializer: D) -> Result<Self, <D as Deserializer<'de>>::Error>
    where
        D: Deserializer<'de>,
    {
        struct DependenciesVisitor();
        impl<'de> Visitor<'de> for DependenciesVisitor {
            type Value = Dependencies;

            fn expecting(&self, f: &mut fmt::Formatter) -> fmt::Result {
                write!(f, "vector of dependencies")
            }

            fn visit_seq<A>(self, mut seq: A) -> Result<Self::Value, A::Error>
            where
                A: SeqAccess<'de>,
            {
                let mut deps = Vec::with_capacity(seq.size_hint().unwrap_or(10));
                while let Some(ele) = seq.next_element::<Value>()? {
                    if let Some(tbl) = ele.as_table() {
                        if tbl.contains_key("git") {
                            deps.push(Dependence::Git(
                                Git::deserialize(ele).map_err(DeError::custom)?,
                            ));
                        } else {
                            deps.push(Dependence::Path(
                                DepPath::deserialize(ele).map_err(DeError::custom)?,
                            ));
                        }
                    } else {
                        return Err(DeError::unknown_variant(ele.type_str(), &["struct"]));
                    }
                }

                Ok(Dependencies { deps })
            }
        }
        deserializer.deserialize_seq(DependenciesVisitor())
    }
}

impl Serialize for Dependencies {
    fn serialize<S>(&self, s: S) -> Result<<S as Serializer>::Ok, S::Error>
    where
        S: Serializer,
    {
        s.collect_seq(
            self.deps
                .iter()
                .map(|dep| match dep {
                    Dependence::Path(path) => Value::try_from(path),
                    Dependence::Git(git) => Value::try_from(git),
                })
                .collect::<Result<Vec<_>, _>>()
                .map_err(SerError::custom)?,
        )
    }
}

/// Reads the manifest by path.
pub fn read_manifest(path: &Path) -> Result<DoveToml, Error> {
    Ok(toml::from_str(&fs::read_to_string(path)?)?)
}

/// Default dialect name (pont).
pub fn default_dialect() -> String {
    "pont".to_owned()
}

#[cfg(test)]
mod test {
    use crate::manifest::{Dependence, Dependencies, DepPath, Git, Package, DoveToml};

    fn package() -> Package {
        Package {
            name: Some("Foo".to_owned()),
            account_address: "0x01".to_owned(),
            authors: vec![],
            blockchain_api: None,
            dependencies: Some(Dependencies {
                deps: vec![
                    Dependence::Path(DepPath {
                        path: "/stdlib".to_owned(),
                    }),
                    Dependence::Git(Git {
                        git: "https://github.com/dfinance/move-stdlib".to_owned(),
                        branch: None,
                        rev: None,
                        tag: None,
                        path: None,
                    }),
                    Dependence::Git(Git {
                        git: "https://github.com/dfinance/move-stdlib".to_owned(),
                        branch: Some("master".to_owned()),
                        rev: Some("969442fb28fc162c3e3de20ab0a3afdfa8d0f560".to_owned()),
                        tag: None,
                        path: Some("/lang".to_owned()),
                    }),
                ],
            }),
            dialect: Some("dfinance".to_owned()),
        }
    }

    #[test]
    fn parse_deps() {
        let deps = r#"
                        account_address = "0x01"
                        name = "Foo"
                        dependencies = [
                            {path = "/stdlib"},
                            {git = "https://github.com/dfinance/move-stdlib"},
                            {git = "https://github.com/dfinance/move-stdlib", branch = "master", rev = "969442fb28fc162c3e3de20ab0a3afdfa8d0f560", path = "/lang"}
                        ]
                        dialect= "dfinance"
                        "#;
        assert_eq!(package(), toml::from_str::<Package>(deps).unwrap());
    }

    #[test]
    fn parse_layout() {
        let dove_toml = r#"
                        [package]
                            name = "test_name"
                            dialect = "pont"
                            dependencies = [
                            ]
                        [layout]
                        tests_dir = "runner_tests"
                        "#;
        let mut expected = DoveToml::default();

        expected.package.name = Some("test_name".to_owned());
        expected.package.dialect = Some("pont".to_owned());
        expected.package.dependencies = Some(Dependencies { deps: vec![] });
        expected.layout.tests_dir = "runner_tests".to_owned();

        assert_eq!(expected, toml::from_str::<DoveToml>(dove_toml).unwrap());
    }
}<|MERGE_RESOLUTION|>--- conflicted
+++ resolved
@@ -3,19 +3,15 @@
 use std::path::Path;
 
 use anyhow::Error;
-use move_core_types::language_storage::CORE_CODE_ADDRESS;
 use serde::{Deserialize, Deserializer, Serialize, Serializer};
 use serde::{
     de::{Error as DeError, SeqAccess, Visitor},
     ser::Error as SerError,
 };
 use toml::Value;
-<<<<<<< HEAD
 use move_core_types::language_storage::CORE_CODE_ADDRESS;
 use move_lang::shared::Address;
-=======
 use crate::context::Context;
->>>>>>> 9d724273
 
 /// Dove manifest name.
 pub const MANIFEST: &str = "Dove.toml";
