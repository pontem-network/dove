--- conflicted
+++ resolved
@@ -12,10 +12,7 @@
 use crate::cmd::{Cmd, context_with_empty_manifest};
 use crate::context::Context;
 use crate::export::create_project_directories;
-<<<<<<< HEAD
 use crate::{PONT_STDLIB_URL, PONT_STDLIB_VERSION};
-=======
->>>>>>> 5afe6572
 
 /// Create project command.
 #[derive(StructOpt, Debug)]
@@ -130,7 +127,6 @@
 }
 
 /// Move.toml: Dependency movestdlib
-<<<<<<< HEAD
 pub fn dependencies_movestdlib() -> String {
     format!(
         r#"[dependencies.MoveStdlib]
@@ -150,11 +146,4 @@
     let name = before_after[0].to_string();
     let addr = before_after[1].to_string();
     Ok((name, addr))
-=======
-pub fn dependencies_movestdlib() -> &'static str {
-    r#"[dependencies.MoveStdlib]
-git = "https://github.com/pontem-network/move-stdlib.git"
-rev = "79ed97fc1f98fefab16fbb54988bdc7defb09578"
-"#
->>>>>>> 5afe6572
 }