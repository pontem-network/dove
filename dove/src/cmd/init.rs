use std::path::PathBuf;
use structopt::StructOpt;
use lazy_static::lazy_static;
use regex::Regex;
use move_cli::Move;
use crate::cmd::{Cmd, context_with_empty_manifest};
use crate::context::Context;
use crate::export::create_project_directories;
use crate::cmd::new::dependencies_movestdlib;
use crate::cmd::new::parse_named_address;

/// Init project command.
#[derive(StructOpt, Debug)]
#[structopt(setting(structopt::clap::AppSettings::ColoredHelp))]
pub struct Init {
    #[structopt(
        help = "Creates only Dove.toml.",
        name = "minimal",
        long = "minimal",
        short = "m"
    )]
    minimal: bool,
    #[structopt(help = "Named  address.", long = "addresses", short = "a", parse(try_from_str = parse_named_address))]
    addresses: Vec<(String, String)>,
}

impl Cmd for Init {
    fn context(&mut self, project_dir: PathBuf, move_args: Move) -> anyhow::Result<Context> {
        context_with_empty_manifest(project_dir, move_args)
    }

    fn apply(&mut self, ctx: &mut Context) -> anyhow::Result<()>
    where
        Self: Sized,
    {
        let project_dir = ctx.project_dir.as_path();
        let move_toml_path = project_dir.join("Move.toml");
        anyhow::ensure!(
            !move_toml_path.exists(),
            "init cannot be run on existing project."
        );

        let project_name = project_dir
            .file_name()
            .and_then(|name| name.to_str())
            .ok_or_else(|| anyhow!("Failed to extract directory name."))?;
        anyhow::ensure!(
            is_valid_name(project_name),
            r#"Invalid project name "{}". Allowed symbols a-z, A-Z, 0-9,_,-"#,
            project_name
        );

        let move_toml_string = move_toml_new(project_name, &ctx.move_args, &self.addresses);
        std::fs::write(move_toml_path, move_toml_string)?;

        if !self.minimal {
            println!(
                "Creating default directories(to omit those, use --minimal): \n\
                        \t./sources\n\
                        \t./examples\n\
                        \t./scripts\n\
                        \t./doc_templates\n\
                        \t./tests"
            );
            // Create directories - "sources", "examples", "scripts", "doc_templates", "tests"
            create_project_directories(project_dir)?;
        }

        println!(
            "Project successfully initialized in {}",
            project_dir.display()
        );

        Ok(())
    }
}

fn is_valid_name(text: &str) -> bool {
    lazy_static! {
        static ref RE: Regex = Regex::new(r"^[\w\-_]{1,64}$").unwrap();
    }
    RE.is_match(text)
}

fn move_toml_new(project_name: &str, move_args: &Move, addresses: &[(String, String)]) -> String {
    let mut move_toml_string = format!(
        "\
        [package]\n\
        name = \"{}\"\n\
        version = \"0.0.0\"\n\
        ",
        project_name
    );

    if let Some(dialect_name) = move_args.dialect.map(|dialect| dialect.name()) {
        move_toml_string += format!("dialect = \"{}\"\n", dialect_name).as_str();
    }

    move_toml_string += "\n[addresses]\n";
<<<<<<< HEAD
    move_toml_string += "Std = \"0x1\"\n";
    for (name, address) in addresses {
        move_toml_string += format!("{} = \"{}\"\n", name, address.to_string()).as_str();
=======

    for (name, address) in &addresses {
        move_toml_string += format!("{} = \"{}\"\n", name, address).as_str();
>>>>>>> 5afe6572
    }

    move_toml_string + dependencies_movestdlib()
}<|MERGE_RESOLUTION|>--- conflicted
+++ resolved
@@ -97,15 +97,9 @@
     }
 
     move_toml_string += "\n[addresses]\n";
-<<<<<<< HEAD
     move_toml_string += "Std = \"0x1\"\n";
     for (name, address) in addresses {
         move_toml_string += format!("{} = \"{}\"\n", name, address.to_string()).as_str();
-=======
-
-    for (name, address) in &addresses {
-        move_toml_string += format!("{} = \"{}\"\n", name, address).as_str();
->>>>>>> 5afe6572
     }
 
     move_toml_string + dependencies_movestdlib()
