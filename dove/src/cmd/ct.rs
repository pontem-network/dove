use crate::cmd::{Cmd, load_dependencies};
use crate::context::Context;
use anyhow::Error;
use structopt::StructOpt;
use lang::compiler::file::{MoveFile, find_move_files, load_move_files};
use lang::flow::meta_extractor::{ScriptMetadata, Meta};
use lang::flow::builder::{Artifacts, MoveBuilder, StaticResolver};
use termcolor::{StandardStream, ColorChoice};
use move_core_types::language_storage::TypeTag;
use serde::{Serialize, Deserialize};
use move_lang::parser::lexer::{Lexer, Tok};
use move_lang::parser::syntax::parse_type;
use move_lang::{compiled_unit, errors::output_errors};
use std::fmt::Debug;
use std::str::FromStr;
use lang::compiler::address::ss58::{ss58_to_diem, replace_ss58_addresses};
use std::fs;
use move_lang::compiled_unit::CompiledUnit;
use move_core_types::account_address::AccountAddress;
use lang::lexer::unwrap_spanned_ty;
use lang::compiler::mut_string::MutString;

/// Create transaction.
#[derive(StructOpt, Debug)]
pub struct CreateTransactionCmd {
    #[structopt(help = "Script call declaration.\
     Example: 'create_balance<0x01::Dfinance::USD>([10,10], true, 68656c6c6f776f726c64, 100)'")]
    call: Option<String>,
    #[structopt(help = "Script name.", long = "name", short = "n")]
    script_name: Option<String>,
    #[structopt(help = "Output file name.", long = "output", short = "o")]
    output: Option<String>,
    #[structopt(help = "Script file name.", long = "file", short = "f")]
    file_name: Option<String>,
    #[structopt(
        help = r#"Script type parametrs, e.g. 0x1::Dfinance::USD"#,
        name = "Script type parameters.",
        long = "type",
        short = "t"
    )]
    type_parameters: Option<Vec<String>>,
    #[structopt(
        help = r#"Script arguments, e.g. 10 20 30"#,
        name = "Script arguments.",
        long = "args",
        short = "a"
    )]
    args: Option<Vec<String>>,
}

impl Cmd for CreateTransactionCmd {
    fn apply(mut self, ctx: Context) -> Result<(), Error> {
        let output_filename = self.output.take();

        let builder = TransactionBuilder::new(self, &ctx)?;
        let (script_name, transaction) = builder.build()?;

        store_transaction(&ctx, &output_filename.unwrap_or(script_name), transaction)
    }
}

struct TransactionBuilder<'a> {
    script_file_name: Option<String>,
    script_name: Option<String>,
    type_parameters: Vec<TypeTag>,
    args: Vec<String>,
    dove_ctx: &'a Context,
}

impl<'a> TransactionBuilder<'a> {
    pub fn new(cmd: CreateTransactionCmd, ctx: &'a Context) -> Result<TransactionBuilder, Error> {
        let (mut script_name, mut type_parameters, mut args) = if let Some(call) = cmd.call {
            let (script_name, type_parameters, args) = Self::parse_call(&call)?;
            (Some(script_name), type_parameters, args)
        } else {
            (None, vec![], vec![])
        };

        if let Some(cmd_script_name) = cmd.script_name {
            script_name = Some(cmd_script_name);
        }

        if let Some(cmd_type_parameters) = cmd.type_parameters {
            type_parameters = cmd_type_parameters
                .iter()
                .map(|tp| {
                    let mut mut_string = MutString::new(tp);
                    replace_ss58_addresses(tp, &mut mut_string, &mut Default::default());
                    mut_string.freeze()
                })
                .map(|tp| parse_type_params(&mut Lexer::new(&tp, "tp", Default::default())))
                .collect::<Result<_, _>>()?;
        }

        if let Some(cmd_args) = cmd.args {
            args = cmd_args
                .iter()
                .map(|arg| {
                    let mut mut_string = MutString::new(arg);
                    replace_ss58_addresses(arg, &mut mut_string, &mut Default::default());
                    mut_string.freeze()
                })
                .collect();
        }

        Ok(TransactionBuilder {
            script_file_name: cmd.file_name,
            script_name,
            type_parameters,
            args,
            dove_ctx: ctx,
        })
    }

    pub fn parse_call(call: &str) -> Result<(String, Vec<TypeTag>, Vec<String>), Error> {
        let mut mut_string = MutString::new(call);
        replace_ss58_addresses(call, &mut mut_string, &mut Default::default());
        let call = mut_string.freeze();

        let map_err = |err| Error::msg(format!("{:?}", err));
        let mut lexer = Lexer::new(&call, "call", Default::default());
        lexer.advance().map_err(map_err)?;
        if lexer.peek() != Tok::IdentifierValue {
            return Err(anyhow!("Invalid call script format.\
             Expected function identifier. Use pattern \
             'script_name<comma separated type parameters>(comma separated parameters WITHOUT signers)'"));
        }

        let script_name = lexer.content().to_owned();

        lexer.advance().map_err(map_err)?;

        let type_parameters = if lexer.peek() == Tok::Less {
            let mut type_parameter = vec![];

            lexer.advance().map_err(map_err)?;
            while lexer.peek() != Tok::Greater {
                if lexer.peek() == Tok::EOF {
                    return Err(anyhow!("Invalid call script format.\
             Invalid type parameters format.. Use pattern \
             'script_name<comma separated type parameters>(comma separated parameters WITHOUT signers)'"));
                }

                if lexer.peek() == Tok::Comma {
                    lexer.advance().map_err(map_err)?;
                    continue;
                }

                type_parameter.push(parse_type_params(&mut lexer)?);
            }
            lexer.advance().map_err(map_err)?;
            type_parameter
        } else {
            vec![]
        };

        if lexer.peek() != Tok::LParen {
            return Err(anyhow!("Invalid call script format.\
             Invalid script arguments format.. Left paren '(' is expected. Use pattern \
             'script_name<comma separated type parameters>(comma separated parameters WITHOUT signers)'"));
        }

        let mut arguments = vec![];

        lexer.advance().map_err(map_err)?;
        while lexer.peek() != Tok::RParen {
            if lexer.peek() == Tok::EOF {
                return Err(anyhow!("Invalid call script format.\
             Invalid arguments format.. Use pattern \
             'script_name<comma separated type parameters>(comma separated parameters WITHOUT signers)'"));
            }

            if lexer.peek() == Tok::Comma {
                lexer.advance().map_err(map_err)?;
                continue;
            }

            if lexer.peek() == Tok::LBracket {
                let mut token = String::new();
                token.push_str(lexer.content());
                lexer.advance().map_err(map_err)?;
                while lexer.peek() != Tok::RBracket {
                    token.push_str(lexer.content());
                    lexer.advance().map_err(map_err)?;
                }
                token.push_str(lexer.content());
                arguments.push(token);
            } else {
                let mut token = String::new();
                token.push_str(lexer.content());
                lexer.advance().map_err(map_err)?;
                while lexer.peek() != Tok::Comma && lexer.peek() != Tok::RParen {
                    token.push_str(lexer.content());
                    lexer.advance().map_err(map_err)?;
                }
                arguments.push(token);
                if lexer.peek() == Tok::RParen {
                    break;
                }
            }
            lexer.advance().map_err(map_err)?;
        }

        Ok((script_name, type_parameters, arguments))
    }

    fn lookup_script_by_file_name(&self, fname: &str) -> Result<(MoveFile, Meta), Error> {
        let script_path = self
            .dove_ctx
            .path_for(&self.dove_ctx.manifest.layout.script_dir);
        let file_path = if !fname.ends_with("move") {
            let mut path = script_path.join(fname);
            path.set_extension("move");
            path
        } else {
            script_path.join(fname)
        };
        if !file_path.exists() {
            return Err(anyhow!("File [{}] not found", fname));
        }

        let sender = self.dove_ctx.account_address()?;
        let script = MoveFile::load(&file_path)?;
<<<<<<< HEAD
        let mut scripts = ScriptMetadata::extract(self.dove_ctx.dialect.as_ref(), &[&script])?;
=======
        let mut scripts =
            ScriptMetadata::extract(self.dove_ctx.dialect.as_ref(), Some(&sender), &script)?;
>>>>>>> 1de795b2
        if scripts.is_empty() {
            return Err(anyhow!("Script not found in file '{}'", fname));
        }

        let meta = if scripts.len() > 1 {
            let mut scripts = scripts
                .into_iter()
                .filter(|sc| {
                    if let Some(script_name) = &self.script_name {
                        &sc.name == script_name
                    } else {
                        false
                    }
                })
                .collect::<Vec<_>>();
            if scripts.len() > 1 {
                return Err(anyhow!(
                    "There are several scripts with the name '{:?}' in file '{}'",
                    self.script_name,
                    fname
                ));
            } else {
                scripts.remove(0)
            }
        } else {
            scripts.remove(0)
        };

        Ok((script, meta))
    }

    fn lookup_script_by_name(&self, name: &str) -> Result<(MoveFile, Meta), Error> {
        let script_path = self
            .dove_ctx
            .path_for(&self.dove_ctx.manifest.layout.script_dir);
        let sender = self.dove_ctx.account_address()?;
        let mut files = find_move_files(&script_path)?
            .iter()
            .map(MoveFile::load)
            .filter_map(|mf| match mf {
                Ok(mf) => {
                    if mf.content().contains(name) {
                        Some(mf)
                    } else {
                        None
                    }
                }
                Err(err) => {
                    warn!("{:?}", err);
                    None
                }
            })
            .map(|mf| {
<<<<<<< HEAD
                ScriptMetadata::extract(self.dove_ctx.dialect.as_ref(), &[&mf])
=======
                ScriptMetadata::extract(self.dove_ctx.dialect.as_ref(), Some(&sender), &mf)
>>>>>>> 1de795b2
                    .map(|meta| (mf, meta))
            })
            .filter_map(|script| match script {
                Ok((mf, meta)) => Some((mf, meta)),
                Err(err) => {
                    warn!("{:?}", err);
                    None
                }
            })
            .filter(|(_, meta)| meta.iter().any(|meta| *name == meta.name))
            .collect::<Vec<_>>();

        if files.is_empty() {
            return Err(anyhow!("Script not found."));
        }

        if files.len() > 1 {
            let name_list = files
                .iter()
                .map(|(mf, _)| mf.name())
                .collect::<Vec<_>>()
                .join(", ");
            return Err(anyhow!(
                "There are several scripts with the name '{:?}' in files ['{}'].",
                name,
                name_list
            ));
        }

        let (file, mut meta) = files.remove(0);
        if meta.is_empty() {
            return Err(anyhow!("Script not found."));
        }

        if meta.len() > 1 {
            return Err(anyhow!(
                "There are several scripts with the name '{:?}' in file '{}'.",
                name,
                file.name()
            ));
        }
        Ok((file, meta.remove(0)))
    }

    fn lookup_script(&self) -> Result<(MoveFile, Meta), Error> {
        if let Some(file_name) = &self.script_file_name {
            return self.lookup_script_by_file_name(file_name);
        }

        if let Some(name) = &self.script_name {
            return self.lookup_script_by_name(name);
        }

        let script_path = self
            .dove_ctx
            .path_for(&self.dove_ctx.manifest.layout.script_dir);
        let files = find_move_files(&script_path)?;
        if files.len() == 1 {
            let mf = MoveFile::load(&files[0])?;
<<<<<<< HEAD
            let mut meta = ScriptMetadata::extract(self.dove_ctx.dialect.as_ref(), &[&mf])?;
=======
            let sender = self.dove_ctx.account_address()?;
            let mut meta =
                ScriptMetadata::extract(self.dove_ctx.dialect.as_ref(), Some(&sender), &mf)?;
>>>>>>> 1de795b2
            if meta.is_empty() {
                return Err(anyhow!("Script not found."));
            }
            if meta.len() > 1 {
                return Err(anyhow!("Failed to determine script. There are several scripts. Use '--name' to determine the script."));
            }
            Ok((mf, meta.remove(0)))
        } else {
            Err(anyhow!("Failed to determine script. There are several scripts. Use '--name' or '--file' to determine the script."))
        }
    }

    fn build_script(&self, script: MoveFile) -> Result<Vec<CompiledUnit>, Error> {
        let mut index = self.dove_ctx.build_index()?;

        let module_dir = self
            .dove_ctx
            .path_for(&self.dove_ctx.manifest.layout.module_dir)
            .to_str()
            .map(|path| path.to_owned())
            .ok_or_else(|| anyhow!("Failed to convert module dir path"))?;

        let dep_set = index.make_dependency_set(&[module_dir.as_str(), script.name()])?;
        let mut dep_list = load_dependencies(dep_set)?;
        dep_list.extend(load_move_files(&[module_dir])?);

        let sender = self.dove_ctx.account_address()?;
        let Artifacts { files, prog } = MoveBuilder::new(
            self.dove_ctx.dialect.as_ref(),
            Some(sender),
            StaticResolver::new(dep_list),
        )
        .build(&[&script]);

        match prog {
            Err(errors) => {
                let mut writer = StandardStream::stderr(ColorChoice::Auto);
                output_errors(&mut writer, files, errors);
                Err(anyhow!(
                    "could not compile:{}",
                    self.dove_ctx.project_name()
                ))
            }
            Ok(compiled_units) => {
                let (compiled_units, ice_errors) = compiled_unit::verify_units(compiled_units);

                if !ice_errors.is_empty() {
                    let mut writer = StandardStream::stderr(ColorChoice::Auto);
                    output_errors(&mut writer, files, ice_errors);
                    Err(anyhow!("could not verify:{}", self.dove_ctx.project_name()))
                } else {
                    Ok(compiled_units)
                }
            }
        }
    }

    fn prepare_arguments(
        &self,
        args_type: &[(String, String)],
    ) -> Result<(usize, usize, Vec<ScriptArg>), Error> {
        let total_args = args_type.len();

        fn parse_err<D: Debug>(name: &str, tp: &str, index: usize, value: &str, err: D) -> Error {
            anyhow!(
                "Parameter '{}' has {} type. Failed to parse {} [{}]. Error:'{:?}'",
                name,
                tp,
                value,
                index,
                err
            )
        }

        args_type.iter().try_fold(
            (0, 0, Vec::new()),
            |(signers, args_index, mut values), (name, tp)| match tp.as_str() {
                "&signer" => Ok((signers + 1, args_index, values)),
                "bool" => {
                    let arg = self.argument(args_index, total_args)?;
                    values.push(ScriptArg::Bool(
                        arg.parse()
                            .map_err(|err| parse_err(name, tp, args_index, arg, err))?,
                    ));
                    Ok((signers, args_index + 1, values))
                }
                "u8" => {
                    let arg = self.argument(args_index, total_args)?;
                    values.push(ScriptArg::U8(
                        arg.parse()
                            .map_err(|err| parse_err(name, tp, args_index, arg, err))?,
                    ));
                    Ok((signers, args_index + 1, values))
                }
                "u64" => {
                    let arg = self.argument(args_index, total_args)?;
                    values.push(ScriptArg::U64(
                        arg.parse()
                            .map_err(|err| parse_err(name, tp, args_index, arg, err))?,
                    ));
                    Ok((signers, args_index + 1, values))
                }
                "u128" => {
                    let arg = self.argument(args_index, total_args)?;
                    values.push(ScriptArg::U128(
                        arg.parse()
                            .map_err(|err| parse_err(name, tp, args_index, arg, err))?,
                    ));
                    Ok((signers, args_index + 1, values))
                }
                "address" => {
                    let arg = self.argument(args_index, total_args)?;
                    values.push(ScriptArg::Address(Address::from_str(arg)?.addr));
                    Ok((signers, args_index + 1, values))
                }
                "vector<u8>" => {
                    let arg = self.argument(args_index, total_args)?;
                    let buffer = if arg.contains('[') {
                        parse_vec(arg, "u8")?
                    } else {
                        hex::decode(arg)?
                    };
                    values.push(ScriptArg::VectorU8(buffer));
                    Ok((signers, args_index + 1, values))
                }
                "vector<u64>" => {
                    let arg = self.argument(args_index, total_args)?;
                    values.push(ScriptArg::VectorU64(parse_vec(arg, "u64")?));
                    Ok((signers, args_index + 1, values))
                }
                "vector<u128>" => {
                    let arg = self.argument(args_index, total_args)?;
                    values.push(ScriptArg::VectorU128(parse_vec(arg, "u128")?));
                    Ok((signers, args_index + 1, values))
                }
                "vector<address>" => {
                    let arg = self.argument(args_index, total_args)?;
                    let address = parse_vec::<Address>(arg, "vector<address>")?
                        .iter()
                        .map(|addr| addr.addr)
                        .collect();
                    values.push(ScriptArg::VectorAddress(address));
                    Ok((signers, args_index + 1, values))
                }
                &_ => Err(anyhow!("Unexpected script parameter: {}", tp)),
            },
        )
    }

    fn argument(&self, index: usize, total_expected: usize) -> Result<&String, Error> {
        self.args
            .get(index)
            .ok_or_else(|| anyhow!("{} arguments are expected.", total_expected))
    }

    pub fn build(self) -> Result<(String, Transaction), Error> {
        let (script, meta) = self.lookup_script()?;
        let units = self.build_script(script)?;

        let unit = units
            .into_iter()
            .find(|unit| {
                let is_module = match &unit {
                    CompiledUnit::Module { .. } => false,
                    CompiledUnit::Script { .. } => true,
                };
                is_module && unit.name() == meta.name
            })
            .map(|unit| unit.serialize())
            .map(|mut unit| {
                self.dove_ctx
                    .dialect
                    .adapt_to_target(&mut unit)
                    .map(|_| unit)
            })
            .ok_or_else(|| anyhow!("Script '{}' not found", meta.name))??;

        if meta.type_parameters.len() != self.type_parameters.len() {
            return Err(anyhow!(
                "Script '{}' takes {} type parameters, {} passed",
                meta.name,
                meta.type_parameters.len(),
                self.type_parameters.len()
            ));
        }

        let (signers, args_count, args) = self.prepare_arguments(&meta.parameters)?;

        if self.args.len() != args_count {
            return Err(anyhow!(
                "Script '{}' takes {} parameters, {} passed",
                meta.name,
                args_count,
                self.args.len()
            ));
        }

        Ok((
            meta.name,
            Transaction::new(signers as u8, unit, args, self.type_parameters),
        ))
    }
}

/// Script argument type.
#[derive(Clone, Debug, Serialize, Deserialize, PartialEq, PartialOrd)]
pub enum ScriptArg {
    /// u8
    U8(u8),
    /// u64
    U64(u64),
    /// u128
    U128(u128),
    /// bool
    Bool(bool),
    /// address
    Address(AccountAddress),
    /// vector<u8>
    VectorU8(Vec<u8>),
    /// vector<u64>
    VectorU64(Vec<u64>),
    /// vector<u128>
    VectorU128(Vec<u128>),
    /// vector<bool>
    VectorBool(Vec<bool>),
    /// vector<address>
    VectorAddress(Vec<AccountAddress>),
}

/// Transaction model.
#[derive(Serialize, Deserialize, Debug)]
pub struct Transaction {
    signers_count: u8,
    code: Vec<u8>,
    args: Vec<ScriptArg>,
    type_args: Vec<TypeTag>,
}

impl Transaction {
    /// Create a new transaction.
    pub fn new(
        signers_count: u8,
        code: Vec<u8>,
        args: Vec<ScriptArg>,
        type_args: Vec<TypeTag>,
    ) -> Transaction {
        Transaction {
            signers_count,
            code,
            args,
            type_args,
        }
    }
}

fn parse_type_params(lexer: &mut Lexer) -> Result<TypeTag, Error> {
    let ty = parse_type(lexer).map_err(|err| Error::msg(format!("{:?}", err)))?;
    unwrap_spanned_ty(ty)
}

fn parse_vec<E>(tkn: &str, tp_name: &str) -> Result<Vec<E>, Error>
where
    E: FromStr,
{
    let map_err = |err| Error::msg(format!("{:?}", err));

    let mut lexer = Lexer::new(tkn, "vec", Default::default());
    lexer.advance().map_err(map_err)?;

    if lexer.peek() != Tok::LBracket {
        return Err(anyhow!("Vector in format  [n1, n2, ..., nn] is expected."));
    }
    lexer.advance().map_err(map_err)?;

    let mut elements = vec![];
    while lexer.peek() != Tok::RBracket {
        match lexer.peek() {
            Tok::Comma => {
                lexer.advance().map_err(map_err)?;
                continue;
            }
            Tok::EOF => {
                return Err(anyhow!("unexpected end of vector."));
            }
            _ => {
                elements.push(E::from_str(lexer.content()).map_err(|_| {
                    anyhow!(
                        "Failed to parse vector element. {} type is expected. Actual:'{}'",
                        tp_name,
                        lexer.content()
                    )
                })?);
                lexer.advance().map_err(map_err)?;
            }
        }
    }
    Ok(elements)
}

fn store_transaction(ctx: &Context, name: &str, tx: Transaction) -> Result<(), Error> {
    let tx_dir = ctx.path_for(&ctx.manifest.layout.transaction_output);
    if !tx_dir.exists() {
        fs::create_dir_all(&tx_dir)?;
    }

    let mut tx_file = tx_dir.join(name);
    if !name.to_lowercase().ends_with(".mvt") {
        tx_file.set_extension("mvt");
    }

    if tx_file.exists() {
        fs::remove_file(&tx_file)?;
    }
    println!("Store transaction:{:?}", tx_file);
    Ok(fs::write(&tx_file, bcs::to_bytes(&tx)?)?)
}

struct Address {
    addr: AccountAddress,
}

impl FromStr for Address {
    type Err = Error;

    fn from_str(addr: &str) -> Result<Self, Self::Err> {
        let addr = match ss58_to_diem(addr) {
            Ok(addr) => AccountAddress::from_hex_literal(&addr)?,
            Err(_) => AccountAddress::from_hex_literal(&addr)?,
        };
        Ok(Address { addr })
    }
}

#[cfg(test)]
mod test {
    use crate::cmd::ct::TransactionBuilder;
    use move_core_types::language_storage::{TypeTag, StructTag};
    use move_core_types::language_storage::CORE_CODE_ADDRESS;
    use move_core_types::identifier::Identifier;

    #[test]
    fn test_parse_call() {
        let (name, tp, args) = TransactionBuilder::parse_call("create_account<u8, 0x01::Dfinance::USD<u8>>(10, 68656c6c6f, [10, 23], true, 1exaAg2VJRQbyUBAeXcktChCAqjVP9TUxF3zo23R2T6EGdE)").unwrap();
        assert_eq!(name, "create_account");
        assert_eq!(
            tp,
            vec![
                TypeTag::U8,
                TypeTag::Struct(StructTag {
                    address: CORE_CODE_ADDRESS,
                    module: Identifier::new("Dfinance").unwrap(),
                    name: Identifier::new("USD").unwrap(),
                    type_params: vec![TypeTag::U8],
                })
            ]
        );
        assert_eq!(
            args,
            vec![
                "10".to_owned(),
                "68656c6c6f".to_owned(),
                "[10,23]".to_owned(),
                "true".to_owned(),
                "0x1CF326C5AAA5AF9F0E2791E66310FE8F044FAADAF12567EAA0976959D1F7731F".to_owned()
            ]
        );

        let (name, tp, args) = TransactionBuilder::parse_call(
            "create_account<0x01::Dfinance::USD>([true, false], [0x01, 0x02])",
        )
        .unwrap();
        assert_eq!(name, "create_account");
        assert_eq!(
            tp,
            vec![TypeTag::Struct(StructTag {
                address: CORE_CODE_ADDRESS,
                module: Identifier::new("Dfinance").unwrap(),
                name: Identifier::new("USD").unwrap(),
                type_params: vec![],
            })]
        );
        assert_eq!(
            args,
            vec!["[true,false]".to_owned(), "[0x01,0x02]".to_owned()]
        );

        let (name, tp, args) = TransactionBuilder::parse_call("create_account()").unwrap();
        assert_eq!(name, "create_account");
        assert_eq!(tp, Vec::<TypeTag>::new());
        assert_eq!(args, Vec::<String>::new());

        let (name, tp, args) = TransactionBuilder::parse_call("create_account<>()").unwrap();
        assert_eq!(name, "create_account");
        assert_eq!(tp, Vec::<TypeTag>::new());
        assert_eq!(args, Vec::<String>::new());
    }
}<|MERGE_RESOLUTION|>--- conflicted
+++ resolved
@@ -221,12 +221,7 @@
 
         let sender = self.dove_ctx.account_address()?;
         let script = MoveFile::load(&file_path)?;
-<<<<<<< HEAD
-        let mut scripts = ScriptMetadata::extract(self.dove_ctx.dialect.as_ref(), &[&script])?;
-=======
-        let mut scripts =
-            ScriptMetadata::extract(self.dove_ctx.dialect.as_ref(), Some(&sender), &script)?;
->>>>>>> 1de795b2
+        let mut scripts = ScriptMetadata::extract(self.dove_ctx.dialect.as_ref(), Some(sender), &[&script])?;
         if scripts.is_empty() {
             return Err(anyhow!("Script not found in file '{}'", fname));
         }
@@ -280,11 +275,7 @@
                 }
             })
             .map(|mf| {
-<<<<<<< HEAD
-                ScriptMetadata::extract(self.dove_ctx.dialect.as_ref(), &[&mf])
-=======
-                ScriptMetadata::extract(self.dove_ctx.dialect.as_ref(), Some(&sender), &mf)
->>>>>>> 1de795b2
+                ScriptMetadata::extract(self.dove_ctx.dialect.as_ref(), Some(sender), &[&mf])
                     .map(|meta| (mf, meta))
             })
             .filter_map(|script| match script {
@@ -344,13 +335,9 @@
         let files = find_move_files(&script_path)?;
         if files.len() == 1 {
             let mf = MoveFile::load(&files[0])?;
-<<<<<<< HEAD
-            let mut meta = ScriptMetadata::extract(self.dove_ctx.dialect.as_ref(), &[&mf])?;
-=======
             let sender = self.dove_ctx.account_address()?;
             let mut meta =
-                ScriptMetadata::extract(self.dove_ctx.dialect.as_ref(), Some(&sender), &mf)?;
->>>>>>> 1de795b2
+                ScriptMetadata::extract(self.dove_ctx.dialect.as_ref(), Some(sender), &[&mf])?;
             if meta.is_empty() {
                 return Err(anyhow!("Script not found."));
             }
