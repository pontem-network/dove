use std::collections::BTreeMap;

use anyhow::Error;
use move_core_types::gas_schedule::{CostTable, GasAlgebra, GasUnits};
use move_ir_types::location::Loc;
use move_lang::{compiled_unit::CompiledUnit, FileCommentMap, FullyCompiledProgram};
use move_vm_types::gas_schedule::CostStrategy;
use vm::CompiledModule;
use vm::file_format::CompiledScript;

use diem::account::AccountAddress;
use crate::execution::{execute_script, FakeRemoteCache};
use crate::explain::PipelineExecutionResult;
use crate::explain::StepExecutionResult;
use crate::meta::ExecutionMeta;
use lang::compiler::parser::{ParsingMeta, ParserArtifact};
use lang::compiler::{CompileFlow, CheckerResult, Step, compile, location};
use move_lang::errors::Errors;
use lang::compiler::dialects::Dialect;
use lang::compiler::file::MoveFile;
use lang::compiler::error::CompilerError;
use crate::constants::extract_error_constants;
use move_core_types::account_address::AccountAddress;

#[derive(Debug, Clone)]
pub enum ExecutionUnit {
    Module(CompiledModule),
    Script((String, CompiledScript, ExecutionMeta)),
}

pub struct ExecutionSession {
    units: Vec<ExecutionUnit>,
    consts: ConstsMap,
}

impl ExecutionSession {
    pub fn consts(&self) -> &ConstsMap {
        &self.consts
    }

    pub fn execute(
        self,
<<<<<<< HEAD
        script_args: Vec<Vec<u8>>,
=======
        signers: Option<Vec<AccountAddress>>,
        script_args: Vec<Value>,
>>>>>>> 35f333a9
        cost_table: CostTable,
    ) -> Result<PipelineExecutionResult, Error> {
        let mut data_store = FakeRemoteCache::new(self.modules())?;
        let mut script_args = script_args;

        let mut step_results = vec![];
        for (name, script, mut meta) in self.scripts() {
            if let Some(signers) = &signers {
                meta.signers = signers.clone();
            }

            let total_gas = 1_000_000;
            let mut cost_strategy =
                CostStrategy::transaction(&cost_table, GasUnits::new(total_gas));
            let step_result = execute_script(
                meta,
                &mut data_store,
                script,
                script_args,
                &mut cost_strategy,
                &self.consts,
            )?;
            script_args = vec![];

            let gas_spent = total_gas - cost_strategy.remaining_gas().get();
            let write_set_size = if let StepExecutionResult::Success(explained) = &step_result {
                explained.write_set_size()
            } else {
                0
            };

            let is_error = matches!(step_result, StepExecutionResult::Error(_));
            step_results.push((name, gas_spent, write_set_size, step_result));
            if is_error {
                break;
            }
        }
        Ok(PipelineExecutionResult::new(step_results))
    }

    fn modules(&self) -> Vec<CompiledModule> {
        let mut modules = vec![];
        for unit in &self.units {
            if let ExecutionUnit::Module(module) = unit {
                modules.push(module.to_owned())
            }
        }
        modules
    }

    fn scripts(&self) -> Vec<(String, CompiledScript, ExecutionMeta)> {
        let mut scripts = vec![];
        for unit in &self.units {
            if let ExecutionUnit::Script((name, script, meta)) = unit {
                scripts.push((name.to_owned(), script.to_owned(), meta.to_owned()));
            }
        }
        scripts
    }
}

pub fn extract_script_doc_comments(
    script_loc: Loc,
    file_content: &str,
    file_comments: &FileCommentMap,
) -> Vec<String> {
    let file = location::File::new(file_content);
    let script_start_line = file.position(script_loc.span().start()).unwrap().line;

    let mut doc_comment_candidate_line = match script_start_line.checked_sub(1) {
        Some(line) => line,
        None => {
            return vec![];
        }
    };
    let mut doc_comments = vec![];
    for (span, comment) in file_comments.iter().rev() {
        let comment_start_line = file.position(span.start()).unwrap().line;
        if comment_start_line == doc_comment_candidate_line {
            doc_comments.push(comment.trim().to_string());
            doc_comment_candidate_line = match doc_comment_candidate_line.checked_sub(1) {
                Some(line) => line,
                None => {
                    break;
                }
            }
        }
    }
    doc_comments.reverse();
    doc_comments
}

pub type ConstsMap = BTreeMap<(String, String, u128), String>;

pub struct SessionBuilder<'a> {
    dialect: &'a dyn Dialect,
    sender: AccountAddress,
    loc_map: Option<BTreeMap<String, Loc>>,
    consts: ConstsMap,
}

impl<'a> SessionBuilder<'a> {
    pub fn new(dialect: &'a dyn Dialect, sender: AccountAddress) -> SessionBuilder<'a> {
        SessionBuilder {
            dialect,
            sender,
            loc_map: None,
            consts: Default::default(),
        }
    }

    pub fn build(self, sources: &[MoveFile]) -> Result<ExecutionSession, CompilerError> {
        compile(self.dialect, sources, Some(self.sender), self)
    }
}

impl<'a> CompileFlow<Result<ExecutionSession, CompilerError>> for SessionBuilder<'a> {
    fn after_parse_program(
        &mut self,
        parser_artifact: ParserArtifact,
    ) -> Step<
        Result<ExecutionSession, CompilerError>,
        (ParserArtifact, Option<FullyCompiledProgram>),
    > {
        if let Ok(program) = &parser_artifact.result {
            extract_error_constants(program, &mut self.consts)
        }
        Step::Next((parser_artifact, None))
    }

    fn after_check(
        &mut self,
        meta: ParsingMeta,
        check_result: CheckerResult,
    ) -> Step<Result<ExecutionSession, CompilerError>, (ParsingMeta, CheckerResult)> {
        if check_result.is_ok() {
            let prog = check_result.as_ref().unwrap();
            let script_loc_map = prog
                .scripts
                .iter()
                .map(|(key, s)| (key.to_owned(), s.loc.to_owned()))
                .collect::<BTreeMap<_, _>>();
            self.loc_map = Some(script_loc_map);
        }
        Step::Next((meta, check_result))
    }

    fn after_translate(
        &mut self,
        meta: ParsingMeta,
        translation_result: Result<Vec<CompiledUnit>, Errors>,
    ) -> Result<ExecutionSession, CompilerError> {
        let mut execution_units = vec![];

        let ParsingMeta {
            source_map,
            offsets_map,
            comments,
        } = meta;
        let loc_map = self.loc_map.take().unwrap_or_default();

        let units = match translation_result {
            Ok(units) => units,
            Err(errors) => {
                return Err(CompilerError {
                    source_map,
                    errors: offsets_map.transform(errors),
                })
            }
        };

        for unit in units {
            let (loc, execution_unit) = match unit {
                CompiledUnit::Module { module, .. } => (None, ExecutionUnit::Module(module)),

                CompiledUnit::Script {
                    loc, script, key, ..
                } => {
                    let script_loc = loc_map.get(&key).unwrap().to_owned();
                    let mut meta = ExecutionMeta::default();
                    if let Some(comments) = comments.get(loc.file()) {
                        let source = source_map.get(loc.file()).map(|s| s.as_str()).unwrap_or("");
                        let doc_comments =
                            extract_script_doc_comments(script_loc, source, comments);
                        for doc_comment in doc_comments {
                            meta.apply_meta_comment(doc_comment)
                        }
                    }
                    // first signer is "sender" if no explicit "signer:" clauses passed
                    if meta.signers.is_empty() {
                        meta.signers.push(self.sender);
                    }
                    (Some(script_loc), ExecutionUnit::Script((key, script, meta)))
                }
            };
            execution_units.push((loc, execution_unit));
        }

        execution_units.sort_by_key(|(loc, _)| match loc {
            Some(loc) => loc.span().end().to_usize(),
            None => 0,
        });
        Ok(ExecutionSession {
            units: execution_units.into_iter().map(|(_, unit)| unit).collect(),
            consts: self.consts.clone(),
        })
    }
}<|MERGE_RESOLUTION|>--- conflicted
+++ resolved
@@ -40,12 +40,8 @@
 
     pub fn execute(
         self,
-<<<<<<< HEAD
+        signers: Option<Vec<AccountAddress>>,
         script_args: Vec<Vec<u8>>,
-=======
-        signers: Option<Vec<AccountAddress>>,
-        script_args: Vec<Value>,
->>>>>>> 35f333a9
         cost_table: CostTable,
     ) -> Result<PipelineExecutionResult, Error> {
         let mut data_store = FakeRemoteCache::new(self.modules())?;
