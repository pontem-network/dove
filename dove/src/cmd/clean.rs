<<<<<<< HEAD
use anyhow::Error;
use crate::cmd::Cmd;
use crate::context::Context;
=======
use std::fs;
>>>>>>> 1acd9227
use structopt::StructOpt;
use std::str::FromStr;
use anyhow::Error;
use crate::cmd::Cmd;
use crate::context::Context;

/// Clean target directory command.
#[derive(StructOpt, Debug)]
#[structopt(setting(structopt::clap::AppSettings::ColoredHelp))]
pub struct Clean {
    // Directories will be deleted
    // [state] Clear only the executor state:
    //      PROJECT_DIR/storage
    //      PROJECT_DIR/build/mv_interfaces
    //      PROJECT_DIR/build/package
    // [all] Clear all:
    //      PROJECT_DIR/storage
    //      PROJECT_DIR/build
    #[structopt(help = "Type of cleaning. [default=all]\n\
                        state - Clear only the executor state.\n\
                        all - Clear all.")]
    clear_type: Option<ClearType>,
}

impl Cmd for Clean {
<<<<<<< HEAD
    fn apply(&mut self, ctx: &mut Context) -> anyhow::Result<()>
    where
        Self: Sized,
    {
        todo!()
=======
    fn apply(&self, ctx: Context) -> anyhow::Result<()>
    where
        Self: Sized,
    {
        let clear_type = self.clear_type.unwrap_or_default();

        let folders = match clear_type {
            // Clear only the executor state.
            ClearType::State => {
                vec![
                    ctx.project_dir.join("storage"),
                    ctx.project_dir.join("build").join("mv_interfaces"),
                    ctx.project_dir.join("build").join("package"),
                ]
            }
            // Clear all.
            ClearType::All => {
                vec![
                    ctx.project_dir.join("storage"),
                    ctx.project_dir.join("build"),
                ]
            }
        };

        for path in folders {
            if !path.exists() {
                continue;
            }
            if let Err(err) = fs::remove_dir_all(&path) {
                println!(
                    "Warning: failed to delete directory {}\n{}",
                    path.display(),
                    err.to_string()
                );
            }
        }
        Ok(())
>>>>>>> 1acd9227
    }
}

/// The type of cleaning.
#[derive(StructOpt, Debug, Copy, Clone)]
#[structopt(setting(structopt::clap::AppSettings::ColoredHelp))]
pub enum ClearType {
    /// Clear only the executor state.
    #[structopt(help = "Clear only the executor state.")]
    State,
    /// Clear all.
    #[structopt(help = "Clear all.")]
    All,
}

impl Default for ClearType {
    fn default() -> Self {
        ClearType::All
    }
}

impl FromStr for ClearType {
    type Err = Error;

    fn from_str(s: &str) -> Result<Self, Self::Err> {
        Ok(match s.to_lowercase().as_str() {
            "state" => ClearType::State,
            _ => ClearType::All,
        })
    }
}<|MERGE_RESOLUTION|>--- conflicted
+++ resolved
@@ -1,10 +1,4 @@
-<<<<<<< HEAD
-use anyhow::Error;
-use crate::cmd::Cmd;
-use crate::context::Context;
-=======
 use std::fs;
->>>>>>> 1acd9227
 use structopt::StructOpt;
 use std::str::FromStr;
 use anyhow::Error;
@@ -30,14 +24,7 @@
 }
 
 impl Cmd for Clean {
-<<<<<<< HEAD
-    fn apply(&mut self, ctx: &mut Context) -> anyhow::Result<()>
-    where
-        Self: Sized,
-    {
-        todo!()
-=======
-    fn apply(&self, ctx: Context) -> anyhow::Result<()>
+    fn apply(&self, ctx: &mut Context) -> anyhow::Result<()>
     where
         Self: Sized,
     {
@@ -74,7 +61,6 @@
             }
         }
         Ok(())
->>>>>>> 1acd9227
     }
 }
 
