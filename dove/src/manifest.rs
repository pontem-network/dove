--- conflicted
+++ resolved
@@ -9,11 +9,8 @@
     de::{Error as DeError, SeqAccess, Visitor},
     ser::Error as SerError,
 };
-<<<<<<< HEAD
+use diem::prelude::CORE_CODE_ADDRESS;
 use toml::Value;
-=======
-use diem::prelude::CORE_CODE_ADDRESS;
->>>>>>> 05529c6e
 
 /// Dove manifest name.
 pub const MANIFEST: &str = "Dove.toml";
